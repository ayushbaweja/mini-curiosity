--- conflicted
+++ resolved
@@ -65,11 +65,7 @@
 
 ```bash
 # TensorBoard
-<<<<<<< HEAD
-tensorboard --logdir ./logs/a2c_frozenlake/tensorboard/
-=======
 tensorboard --logdir ./logs/
->>>>>>> 8ce82f77
 
 # Record videos
 python -m curiosity_a2c.record_videos --mode both --episodes 1 5 10
@@ -97,60 +93,47 @@
 ├── src
 │   └── curiosity_a2c
 │       ├── baseline_a2c.py
-<<<<<<< HEAD
-│       ├── envs.py
-=======
 │       ├── compare.py
 │       ├── icm_a2c.py
 │       ├── icm_module.py
->>>>>>> 8ce82f77
 │       ├── __init__.py
 │       ├── main.py
 │       ├── record_videos.py
 │       └── utils.py
 ```
 
-## To change to new environment 
-```bash
-#In src/curiosity_a2c/utils.py:
+## Adapting to a different Gymnasium task
+```python
+# src/curiosity_a2c/utils.py
+from curiosity_a2c.envs import make_frozenlake_env
 
-def make_env():
-    """Create and wrap the environment"""
-    env = gym.make('MountainCar-v0')  # ← Change this
-    env = Monitor(env)
-    return env
 
+def make_env(render_mode=None):
+    """Create and wrap the default FrozenLake environment."""
+    return make_frozenlake_env(map_name="8x8", is_slippery=True, render_mode=render_mode)
 ```
 
-And optionally change the save paths used: 
+To target another task (e.g. CartPole), replace `make_env` with the wrappers you need and update save paths so models stay organised:
 
-```bash
-#In src/curiosity_a2c/baseline_a2c.py:
-def train_baseline_a2c(
-    # ... parameters ...
-    save_path="a2c_cartpole_baseline"  # ← Changed
-):
+```python
+# src/curiosity_a2c/utils.py
+from stable_baselines3.common.monitor import Monitor
+import gymnasium as gym
 
-#In src/curiosity_a2c/icm_a2c.py:
-def train_a2c_with_icm(
-    # ... parameters ...
-    save_path="a2c_cartpole_icm"  # ← Changed
-):
 
-#In src/curiosity_a2c/main.py:
-parser.add_argument(
-    '--baseline-path',
-    type=str,
-    default='a2c_cartpole_baseline_final',  # ← Changed
-    help='Path to baseline model'
-)
+def make_env(render_mode=None):
+    env = gym.make("CartPole-v1", render_mode=render_mode)
+    return Monitor(env)
 
-parser.add_argument(
-    '--icm-path',
-    type=str,
-    default='a2c_cartpole_icm_final',  # ← Changed
-    help='Path to ICM model'
-)
+# src/curiosity_a2c/baseline_a2c.py
+def train_baseline_a2c(..., save_path="models/baseline/a2c_cartpole_baseline"): ...
+
+# src/curiosity_a2c/icm_a2c.py
+def train_a2c_with_icm(..., save_path="models/icm/a2c_cartpole_icm"): ...
+
+# src/curiosity_a2c/main.py
+parser.add_argument('--baseline-path', default='models/baseline/a2c_cartpole_baseline_final', ... )
+parser.add_argument('--icm-path', default='models/icm/a2c_cartpole_icm_final', ... )
 ```
 
 ## Requirements
