# mini-curiosity

<<<<<<< HEAD
Implementation of A2C baseline for the Pathak et al. (2017) Intrinsic Curiosity Module paper.

## Quick Setup

```bash
# Install uv (if needed)
curl -LsSf https://astral.sh/uv/install.sh | sh

# Setup
git clone https://github.com/ayushbaweja/mini-curiosity.git
cd mini-curiosity
uv venv
source .venv/bin/activate  # Windows: .venv\Scripts\activate
uv pip install -e .
```

## Train

```bash
python src/baseline_a2c.py
```

## View Results

```bash
# TensorBoard
tensorboard --logdir ./logs/a2c_mountaincar/tensorboard/

# Record videos
python src/record_videos.py 1 5 10
```

## Project Structure

```
mini-curiosity/
├── src/
│   ├── baseline_a2c.py      # A2C training
│   └── record_videos.py     # Video generation
├── pyproject.toml           # Dependencies (uv uses this)
└── README.md
```

## Requirements

- Python ≥3.9
- uv (for fast dependency management)
=======

# TODOs Summary

- Find New environments. Paper uses Mariobros and Vizdoom. Ideally something small that's fast to train while has lots of noises features and sparsed rewards.

- Implement the feature filter and inverse model.

- Implement A3C, ICM, ICM-Pixels (should just be ICM but without feature filtering)

- Report


# TODOS Breakdown
### **Environment & A3C Baseline**

* **Task 1: Environment Setup.**
    * Select and implement 1-2 simplified environments.
    * **Crucially**: Implement the "noisy" distractor element. This is essential to show *why* ICM works. This could be a "TV with white noise" in a corner of the agent's view, as described in the paper.
* **Task 2: A3C Baseline Implementation.**
    * Implement the full Asynchronous Advantage Actor-Critic (A3C) algorithm as the base policy agent.
    * This includes the policy and value networks, and the asynchronous training setup.
    * Ensure this baseline agent can run and train in the noisy environment (it is expected to perform poorly or get distracted).

---

### **ICM - Feature Encoder & Inverse Model**

Implements the self-supervised feature learning part of the Intrinsic Curiosity Module (ICM).

* **Task 1: Feature Encoder ($\phi$).**
    * Using A3C code, implement the feature encoding network ($\phi$) that transforms raw states ($s_t$ and $s_{t+1}$) into feature vectors. This is typically a convolutional network.
* **Task 2: Inverse Dynamics Model.**
    * Implement the inverse model, which takes the two feature vectors ($\phi(s_t)$, $\phi(s_{t+1})$) and predicts the action ($a_t$) that was taken to get from $s_t$ to $s_{t+1}$.
* **Task 3: Inverse Loss ($L_I$).**
    * Implement the loss function ($L_I$) for the inverse model (e.g., cross-entropy for discrete actions). This loss is what trains the feature encoder ($\phi$).

---

### **ICM - Forward Model & Reward Integration**

Implements the "curiosity" reward generation and integrates it into the A3C agent.

* **Task 1: Forward Dynamics Model.**
    * Implement the forward model, which takes the current feature vector ($\phi(s_t)$) from the encoder and the action ($a_t$) to predict the *next* feature vector ($\hat{\phi}(s_{t+1})$).
* **Task 2: Intrinsic Reward Generation.**
    * Implement the forward loss ($L_F$), which is the prediction error between the predicted next feature ($\hat{\phi}(s_{t+1})$) and the actual next feature ($\phi(s_{t+1})$).
    * Use this prediction error as the intrinsic curiosity reward ($r_t^i$).
* **Task 3: Reward Integration.**
    * Modify  A3C agent to combine the external reward ($r_t^e$) and the new intrinsic reward ($r_t^i$) to form the total reward $r_t$ that the policy optimizes.

---

### **"ICM-Pixels" Baseline Implementation ** (Optional)

Implements the critical baseline used to prove the value of the ICM's learned features.

* **Task 1: Pixel-Based Forward Model.**
    * Using A3C base, implement a forward model that *directly predicts the next raw state (pixels)* from the current state and action.
    * This model will have a different architecture from ICM, likely using deconvolutional layers to reconstruct the image.
* **Task 2: Pixel-Based Reward.**
    * Calculate the prediction error in pixel space (e.g., mean squared error) and use this error as the intrinsic reward.
    * Integrate this reward into the A3C agent, just as ICM did. This agent is expected to get "distracted" by the noisy part of the environment, as its pixel predictions will always be wrong there.

---

### **Integration, Experimentation & Analysis **

Final product, testing, and analysis.

* **Task 1: Code Integration.**
    * Manage the main code repository.
    * Merge the A3C base (from P1), the full ICM (from P2 + P3), and the ICM-Pixels baseline (from P4) into a single, functional codebase.
* **Task 2: Experimentation.**
    * Run all three models (A3C, A3C+ICM, A3C+ICM-Pixels) in the noisy environment(s).
    * Methodically log all results (e.g., extrinsic rewards, episode lengths, intrinsic rewards).
* **Task 3: Analysis & Reporting.**
    * Plot the learning curves for all three agents, similar to Figures 5 and 6 in the paper.
    * Analyze and write up the final results, demonstrating that A3C+ICM successfully explores *despite* the noise, while A3C+ICM-Pixels gets distracted by it.
>>>>>>> 7f4b9168
<|MERGE_RESOLUTION|>--- conflicted
+++ resolved
@@ -1,6 +1,5 @@
 # mini-curiosity
 
-<<<<<<< HEAD
 Implementation of A2C baseline for the Pathak et al. (2017) Intrinsic Curiosity Module paper.
 
 ## Quick Setup
@@ -47,84 +46,4 @@
 ## Requirements
 
 - Python ≥3.9
-- uv (for fast dependency management)
-=======
-
-# TODOs Summary
-
-- Find New environments. Paper uses Mariobros and Vizdoom. Ideally something small that's fast to train while has lots of noises features and sparsed rewards.
-
-- Implement the feature filter and inverse model.
-
-- Implement A3C, ICM, ICM-Pixels (should just be ICM but without feature filtering)
-
-- Report
-
-
-# TODOS Breakdown
-### **Environment & A3C Baseline**
-
-* **Task 1: Environment Setup.**
-    * Select and implement 1-2 simplified environments.
-    * **Crucially**: Implement the "noisy" distractor element. This is essential to show *why* ICM works. This could be a "TV with white noise" in a corner of the agent's view, as described in the paper.
-* **Task 2: A3C Baseline Implementation.**
-    * Implement the full Asynchronous Advantage Actor-Critic (A3C) algorithm as the base policy agent.
-    * This includes the policy and value networks, and the asynchronous training setup.
-    * Ensure this baseline agent can run and train in the noisy environment (it is expected to perform poorly or get distracted).
-
----
-
-### **ICM - Feature Encoder & Inverse Model**
-
-Implements the self-supervised feature learning part of the Intrinsic Curiosity Module (ICM).
-
-* **Task 1: Feature Encoder ($\phi$).**
-    * Using A3C code, implement the feature encoding network ($\phi$) that transforms raw states ($s_t$ and $s_{t+1}$) into feature vectors. This is typically a convolutional network.
-* **Task 2: Inverse Dynamics Model.**
-    * Implement the inverse model, which takes the two feature vectors ($\phi(s_t)$, $\phi(s_{t+1})$) and predicts the action ($a_t$) that was taken to get from $s_t$ to $s_{t+1}$.
-* **Task 3: Inverse Loss ($L_I$).**
-    * Implement the loss function ($L_I$) for the inverse model (e.g., cross-entropy for discrete actions). This loss is what trains the feature encoder ($\phi$).
-
----
-
-### **ICM - Forward Model & Reward Integration**
-
-Implements the "curiosity" reward generation and integrates it into the A3C agent.
-
-* **Task 1: Forward Dynamics Model.**
-    * Implement the forward model, which takes the current feature vector ($\phi(s_t)$) from the encoder and the action ($a_t$) to predict the *next* feature vector ($\hat{\phi}(s_{t+1})$).
-* **Task 2: Intrinsic Reward Generation.**
-    * Implement the forward loss ($L_F$), which is the prediction error between the predicted next feature ($\hat{\phi}(s_{t+1})$) and the actual next feature ($\phi(s_{t+1})$).
-    * Use this prediction error as the intrinsic curiosity reward ($r_t^i$).
-* **Task 3: Reward Integration.**
-    * Modify  A3C agent to combine the external reward ($r_t^e$) and the new intrinsic reward ($r_t^i$) to form the total reward $r_t$ that the policy optimizes.
-
----
-
-### **"ICM-Pixels" Baseline Implementation ** (Optional)
-
-Implements the critical baseline used to prove the value of the ICM's learned features.
-
-* **Task 1: Pixel-Based Forward Model.**
-    * Using A3C base, implement a forward model that *directly predicts the next raw state (pixels)* from the current state and action.
-    * This model will have a different architecture from ICM, likely using deconvolutional layers to reconstruct the image.
-* **Task 2: Pixel-Based Reward.**
-    * Calculate the prediction error in pixel space (e.g., mean squared error) and use this error as the intrinsic reward.
-    * Integrate this reward into the A3C agent, just as ICM did. This agent is expected to get "distracted" by the noisy part of the environment, as its pixel predictions will always be wrong there.
-
----
-
-### **Integration, Experimentation & Analysis **
-
-Final product, testing, and analysis.
-
-* **Task 1: Code Integration.**
-    * Manage the main code repository.
-    * Merge the A3C base (from P1), the full ICM (from P2 + P3), and the ICM-Pixels baseline (from P4) into a single, functional codebase.
-* **Task 2: Experimentation.**
-    * Run all three models (A3C, A3C+ICM, A3C+ICM-Pixels) in the noisy environment(s).
-    * Methodically log all results (e.g., extrinsic rewards, episode lengths, intrinsic rewards).
-* **Task 3: Analysis & Reporting.**
-    * Plot the learning curves for all three agents, similar to Figures 5 and 6 in the paper.
-    * Analyze and write up the final results, demonstrating that A3C+ICM successfully explores *despite* the noise, while A3C+ICM-Pixels gets distracted by it.
->>>>>>> 7f4b9168
+- uv (for fast dependency management)